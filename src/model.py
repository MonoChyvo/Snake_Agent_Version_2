"""
Modelo de red neuronal y componentes de entrenamiento para la implementación del Snake DQN.
Este módulo contiene:

Componentes principales:
- DQN: Arquitectura de Red Q Profunda con funcionalidad de guardado/carga
- QTrainer: Implementación del entrenamiento con:
  * Algoritmo DQN Doble
  * Regularización L2 con coeficientes específicos por capa
  * Seguimiento de gradientes y monitoreo de cambios en pesos
  * Cálculo avanzado de pérdida con muestreo por importancia
  * Gestión de puntos de control para persistencia del modelo

Características:
- Selección automática de dispositivo (CPU/CUDA)
- Sistema de registro completo
- Manejo de errores para operaciones del modelo
- Monitoreo de rendimiento y herramientas de depuración
"""

import os
import torch
import logging
import numpy as np
import torch.nn as nn
import torch.optim as optim
import torch.nn.functional as F
from colorama import Fore, Style
from datetime import datetime
from typing import Dict, Any, List, Tuple, Optional, Union

# Importar funciones de validación
try:
    from utils.validation import validate_model_file, validate_model_content, safe_model_load
    validation_available = True
except ImportError:
    validation_available = False
    logging.warning("Módulo de validación no disponible. Se omitirá la validación de modelos.")

# Configure logging if it has not been set up
logging.basicConfig(
    level=logging.INFO, format="%(asctime)s - %(levelname)s - %(message)s"
)
device = torch.device("cuda" if torch.cuda.is_available() else "cpu")


class DQN(nn.Module):
    def __init__(self, input_size, hidden_size, output_size):
        super().__init__()
        self.linear1 = nn.Linear(input_size, hidden_size)
        self.linear2 = nn.Linear(hidden_size, hidden_size)
        self.linear3 = nn.Linear(hidden_size, output_size)

    def forward(self, x):
        x = F.relu(self.linear1(x))
        x = F.relu(self.linear2(x))
        x = self.linear3(x)
        return x

    def save(
        self,
<<<<<<< HEAD
        file_name: str,
        folder_path: str = "./model_Model",
        n_games: int = 0,
        optimizer: Any = None,
        loss: Optional[float] = None,
        last_record_game: Optional[int] = None,
        record: Optional[int] = None,
        pathfinding_enabled: bool = True,
        temperature: Optional[float] = None,
    ) -> bool:
        """
        Guarda el modelo en un archivo con validación y manejo de excepciones mejorado.

        Args:
            file_name: Nombre del archivo para guardar el modelo
            folder_path: Ruta de la carpeta donde guardar el modelo
            n_games: Número de juegos completados
            optimizer: Estado del optimizador
            loss: Valor de pérdida actual
            last_record_game: Último juego donde se estableció un récord
            record: Puntuación récord actual
            pathfinding_enabled: Si el pathfinding está habilitado
            temperature: Valor de temperatura actual

        Returns:
            bool: True si el modelo se guardó correctamente, False en caso contrario
        """
=======
        file_name,
        folder_path="./model_Model",
        n_games=0,
        optimizer=None,
        loss=None,
        last_record_game=None,
        record=None,
        pathfinding_enabled=True,
        temperature=None,
    ):
        from utils.logger import Logger

        os.makedirs(folder_path, exist_ok=True)
        checkpoint = {
            "model_state_dict": self.state_dict(),
            "n_games": n_games,
            "optimizer_state_dict": optimizer,
            "loss": loss,
            "last_record_game": last_record_game,
            "record": record,
            "pathfinding_enabled": pathfinding_enabled,
            "temperature": temperature,
        }
        checkpoint_path = os.path.join(folder_path, file_name)
>>>>>>> 8cbb9f23
        try:
            # Validar parámetros de entrada
            if not isinstance(file_name, str) or not file_name:
                raise ValueError("El nombre del archivo no puede estar vacío")

            if not isinstance(folder_path, str):
                raise ValueError("La ruta de la carpeta debe ser una cadena de texto")

            if not file_name.endswith('.pth'):
                file_name += '.pth'  # Asegurar que tenga la extensión correcta

            # Crear directorio si no existe
            os.makedirs(folder_path, exist_ok=True)

            # Preparar el checkpoint con validación de tipos
            checkpoint = {
                "model_state_dict": self.state_dict(),
                "n_games": int(n_games) if n_games is not None else 0,
                "optimizer_state_dict": optimizer,
                "loss": float(loss) if loss is not None else None,
                "last_record_game": int(last_record_game) if last_record_game is not None else 0,
                "record": int(record) if record is not None else 0,
                "pathfinding_enabled": bool(pathfinding_enabled),
                "temperature": float(temperature) if temperature is not None else None,
            }

            # Validar el contenido del checkpoint si está disponible la validación
            if validation_available:
                try:
                    validate_model_content(checkpoint)
                except Exception as e:
                    logging.error(f"Error de validación del checkpoint: {e}")
                    raise

            # Guardar el modelo
            checkpoint_path = os.path.join(folder_path, file_name)
            torch.save(checkpoint, checkpoint_path)

            # Verificar que el archivo se haya guardado correctamente
            if not os.path.exists(checkpoint_path):
                raise FileNotFoundError(f"No se pudo guardar el archivo en {checkpoint_path}")

            # Verificar que el archivo no esté vacío
            if os.path.getsize(checkpoint_path) == 0:
                raise ValueError(f"El archivo guardado está vacío: {checkpoint_path}")

            # Registrar éxito
            current_time = datetime.now().strftime("%Y-%m-%d %H:%M:%S")
<<<<<<< HEAD
            success_msg = f"Modelo guardado en {checkpoint_path} el {current_time}"
            logging.info(success_msg)
            print(Fore.CYAN + success_msg + Style.RESET_ALL)
            print(Fore.RED + "-" * 60 + Style.RESET_ALL)
            print("")
            return True

        except ValueError as e:
            error_msg = f"Error de validación al guardar el modelo: {e}"
            logging.error(error_msg)
            print(Fore.RED + error_msg + Style.RESET_ALL)
            return False
        except FileNotFoundError as e:
            error_msg = f"Error de archivo al guardar el modelo: {e}"
            logging.error(error_msg)
            print(Fore.RED + error_msg + Style.RESET_ALL)
            return False
        except Exception as e:
            error_msg = f"Error inesperado al guardar el modelo: {e}"
            logging.error(error_msg)
            print(Fore.RED + error_msg + Style.RESET_ALL)
            return False

    def load(self, file_name: str, folder_path: str = "./model_Model") -> Tuple[Optional[int], Optional[float], Any, Optional[int], Optional[int], Optional[bool], Optional[float]]:
        """
        Carga un modelo desde un archivo con validación y manejo de excepciones mejorado.
=======
            Logger.print_model_saved(checkpoint_path, current_time)
        except Exception as e:
            Logger.print_error(f"Error al guardar el modelo: {e}")

    def load(self, file_name, folder_path="./model_Model"):
        from utils.logger import Logger

        folder_fullpath = folder_path
        if not os.path.exists(folder_fullpath):
            Logger.print_error(f"Directorio {folder_fullpath} no existe.")
            return None, None, None, None, None, None, None
>>>>>>> 8cbb9f23

        Args:
            file_name: Nombre del archivo del modelo a cargar
            folder_path: Ruta de la carpeta donde se encuentra el modelo

        Returns:
            Tuple: (n_games, loss, optimizer_state_dict, last_record_game, record, pathfinding_enabled, temperature)
                   o (None, None, None, None, None, None, None) si ocurre un error
        """
        try:
            # Validar parámetros de entrada
            if not isinstance(file_name, str) or not file_name:
                raise ValueError("El nombre del archivo no puede estar vacío")

            if not isinstance(folder_path, str):
                raise ValueError("La ruta de la carpeta debe ser una cadena de texto")

            # Asegurar que el archivo tenga la extensión correcta
            if not file_name.endswith('.pth'):
                file_name += '.pth'

            # Verificar que el directorio existe
            folder_fullpath = folder_path
            if not os.path.exists(folder_fullpath):
                error_msg = f"El directorio {folder_fullpath} no existe"
                logging.error(error_msg)
                raise FileNotFoundError(error_msg)

            # Construir la ruta completa del archivo
            file_path = os.path.join(folder_fullpath, file_name)

            # Validar el archivo si está disponible la validación
            if validation_available:
                try:
                    validate_model_file(file_path)
                    checkpoint = safe_model_load(file_path)
                except Exception as e:
                    logging.error(f"Error de validación del archivo de modelo: {e}")
                    raise
            else:
                # Si no está disponible la validación, cargar directamente
                if not os.path.exists(file_path):
                    raise FileNotFoundError(f"El archivo {file_path} no existe")
                checkpoint = torch.load(file_path)

            # Cargar el estado del modelo
            if "model_state_dict" not in checkpoint:
                raise ValueError(f"El archivo {file_path} no contiene un estado de modelo válido")

            self.load_state_dict(checkpoint["model_state_dict"])

            # Extraer valores con validación de tipos
            n_games = int(checkpoint.get("n_games", 0))
            loss = float(checkpoint.get("loss", 0)) if checkpoint.get("loss") is not None else None
            optimizer_state_dict = checkpoint.get("optimizer_state_dict", None)
<<<<<<< HEAD
            last_record_game = int(checkpoint.get("last_record_game", 0))
            record = int(checkpoint.get("record", 0))
            pathfinding_enabled = bool(checkpoint.get("pathfinding_enabled", True))
            temperature = float(checkpoint.get("temperature", 0)) if checkpoint.get("temperature") is not None else None

            # Registrar éxito
            success_msg = f"\nUnified checkpoint: '{file_name}' \nLoaded from: {folder_fullpath}. \nTotal games: {n_games}, \nRecord: {record}, \nPathfinding: {'enabled' if pathfinding_enabled else 'disabled'}"
            logging.info(f"Modelo cargado correctamente: {file_path}")
            print(Fore.LIGHTYELLOW_EX + success_msg + Style.RESET_ALL)
=======
            last_record_game = checkpoint.get("last_record_game", 0)
            record = checkpoint.get("record", 0)
            pathfinding_enabled = checkpoint.get("pathfinding_enabled", True)
            temperature = checkpoint.get("temperature", None)

            # Imprimir información del modelo cargado
            Logger.print_section("Modelo Cargado")
            Logger.print_info(f"Checkpoint: '{file_name}'")
            Logger.print_info(f"Cargado desde: {folder_fullpath}")
            Logger.print_metrics_group("Estadísticas del modelo", {
                "Juegos totales": n_games,
                "Récord": record,
                "Pathfinding": 'activado' if pathfinding_enabled else 'desactivado',
                "Temperatura": temperature
            })
>>>>>>> 8cbb9f23

            return (
                n_games,
                loss,
                optimizer_state_dict,
                last_record_game,
                record,
                pathfinding_enabled,
                temperature,
            )
<<<<<<< HEAD

        except FileNotFoundError as e:
            error_msg = f"Archivo no encontrado: {e}"
            logging.error(error_msg)
            print(Fore.RED + error_msg + Style.RESET_ALL)
            return None, None, None, None, None, None, None

        except ValueError as e:
            error_msg = f"Error de validación al cargar el modelo: {e}"
            logging.error(error_msg)
            print(Fore.RED + error_msg + Style.RESET_ALL)
            return None, None, None, None, None, None, None

        except torch.serialization.pickle.UnpicklingError as e:
            error_msg = f"El archivo no es un modelo PyTorch válido: {e}"
            logging.error(error_msg)
            print(Fore.RED + error_msg + Style.RESET_ALL)
=======
        except FileNotFoundError:
            Logger.print_error(f"Archivo {file_path} no encontrado.")
>>>>>>> 8cbb9f23
            return None, None, None, None, None, None, None

        except Exception as e:
<<<<<<< HEAD
            error_msg = f"Error inesperado al cargar el modelo '{file_name}': {e}"
            logging.error(error_msg)
            print(Fore.RED + error_msg + Style.RESET_ALL)
=======
            Logger.print_error(f"Error al cargar el checkpoint '{file_name}': {e}")
>>>>>>> 8cbb9f23
            return None, None, None, None, None, None, None


class QTrainer:
    def __init__(self, model, target_model, lr, gamma):
        self.lr = lr
        self.gamma = gamma
        self.model = model
        self.target_model = target_model
        self.optimizer = optim.Adam(model.parameters(), lr=self.lr)
        self.criterion = nn.MSELoss()
        # Añadir coeficientes de regularización específicos por capa
        self.l2_lambdas = {"linear1": 0.0001, "linear2": 0.001, "linear3": 0.0001}

    def _prepare_tensor(self, data, dtype, unsqueeze=True):
        tensor = torch.tensor(data, dtype=dtype).to(device)
        if unsqueeze and len(tensor.shape) == 1:
            tensor = torch.unsqueeze(tensor, 0)
        return tensor

    def train_step(self, state, action, reward, next_state, done, weights):
        # Convierte las entradas utilizando la función auxiliar
        state = self._prepare_tensor(state, torch.float32)
        next_state = self._prepare_tensor(next_state, torch.float32)
        action = self._prepare_tensor(action, torch.int64)
        reward = self._prepare_tensor(reward, torch.float32)
        done = self._prepare_tensor(done, torch.float32)

        # Asegurarse de que weights sea un tensor 1D
        if isinstance(weights, np.ndarray) and weights.ndim > 1:
            weights = weights.flatten()
        weights = torch.tensor(weights, dtype=torch.float32).to(device)

        # Asegura que action tenga forma [batch, 1]
        if action.dim() == 1:
            action = action.unsqueeze(1)

        # Calcula predicciones y objetivos
        pred = self.model(state).gather(1, action).squeeze(-1)
        next_action = self.model(next_state).argmax(1).unsqueeze(-1)
        next_pred = self.target_model(next_state).gather(1, next_action).squeeze(-1)
        target = reward + (1 - done) * self.gamma * next_pred

        # Añadir regularización L2 con diferentes intensidades por capa
        l2_reg = 0
        for name, param in self.model.named_parameters():
            if "weight" in name:
                layer_name = name.split(".")[
                    0
                ]  # Obtiene 'linear1', 'linear2' o 'linear3'
                if layer_name in self.l2_lambdas:
                    l2_reg += self.l2_lambdas[layer_name] * param.pow(2).sum()

        # Calcula pérdida y actualiza pesos. Se utiliza target.detach() para evitar la retropropagación a la red target.
        loss = (weights * (pred - target.detach()).pow(2)).mean() + l2_reg

        # Obtén estadísticas previas (p.ej. pesos antes de actualizar)
        old_weights = {
            name: param.clone() for name, param in self.model.named_parameters()
        }

        self.optimizer.zero_grad()
        loss.backward()

        # Logear la magnitud de los gradientes
        grad_norms = {
            name: param.grad.norm().item()
            for name, param in self.model.named_parameters()
            if param.grad is not None
        }
        logging.debug(f"Gradient norms: {grad_norms}")

        self.optimizer.step()

        # Calcular y loguear la contribución de L2 a la pérdida
        l2_contributions = {}
        for name, param in self.model.named_parameters():
            if "weight" in name:
                layer_name = name.split(".")[0]
                if layer_name in self.l2_lambdas:
                    l2_contributions[layer_name] = (
                        self.l2_lambdas[layer_name] * param.pow(2).sum().item()
                    )

        # Calcula y logea los cambios en los pesos
        weight_changes = {
            name: (param - old_weights[name]).norm().item()
            for name, param in self.model.named_parameters()
        }
        logging.debug(f"Weight changes: {weight_changes}")

        logging.debug(f"Train step completed. Loss: {loss.item()}")
        return loss.item()<|MERGE_RESOLUTION|>--- conflicted
+++ resolved
@@ -27,15 +27,6 @@
 import torch.nn.functional as F
 from colorama import Fore, Style
 from datetime import datetime
-from typing import Dict, Any, List, Tuple, Optional, Union
-
-# Importar funciones de validación
-try:
-    from utils.validation import validate_model_file, validate_model_content, safe_model_load
-    validation_available = True
-except ImportError:
-    validation_available = False
-    logging.warning("Módulo de validación no disponible. Se omitirá la validación de modelos.")
 
 # Configure logging if it has not been set up
 logging.basicConfig(
@@ -59,35 +50,6 @@
 
     def save(
         self,
-<<<<<<< HEAD
-        file_name: str,
-        folder_path: str = "./model_Model",
-        n_games: int = 0,
-        optimizer: Any = None,
-        loss: Optional[float] = None,
-        last_record_game: Optional[int] = None,
-        record: Optional[int] = None,
-        pathfinding_enabled: bool = True,
-        temperature: Optional[float] = None,
-    ) -> bool:
-        """
-        Guarda el modelo en un archivo con validación y manejo de excepciones mejorado.
-
-        Args:
-            file_name: Nombre del archivo para guardar el modelo
-            folder_path: Ruta de la carpeta donde guardar el modelo
-            n_games: Número de juegos completados
-            optimizer: Estado del optimizador
-            loss: Valor de pérdida actual
-            last_record_game: Último juego donde se estableció un récord
-            record: Puntuación récord actual
-            pathfinding_enabled: Si el pathfinding está habilitado
-            temperature: Valor de temperatura actual
-
-        Returns:
-            bool: True si el modelo se guardó correctamente, False en caso contrario
-        """
-=======
         file_name,
         folder_path="./model_Model",
         n_games=0,
@@ -112,83 +74,9 @@
             "temperature": temperature,
         }
         checkpoint_path = os.path.join(folder_path, file_name)
->>>>>>> 8cbb9f23
         try:
-            # Validar parámetros de entrada
-            if not isinstance(file_name, str) or not file_name:
-                raise ValueError("El nombre del archivo no puede estar vacío")
-
-            if not isinstance(folder_path, str):
-                raise ValueError("La ruta de la carpeta debe ser una cadena de texto")
-
-            if not file_name.endswith('.pth'):
-                file_name += '.pth'  # Asegurar que tenga la extensión correcta
-
-            # Crear directorio si no existe
-            os.makedirs(folder_path, exist_ok=True)
-
-            # Preparar el checkpoint con validación de tipos
-            checkpoint = {
-                "model_state_dict": self.state_dict(),
-                "n_games": int(n_games) if n_games is not None else 0,
-                "optimizer_state_dict": optimizer,
-                "loss": float(loss) if loss is not None else None,
-                "last_record_game": int(last_record_game) if last_record_game is not None else 0,
-                "record": int(record) if record is not None else 0,
-                "pathfinding_enabled": bool(pathfinding_enabled),
-                "temperature": float(temperature) if temperature is not None else None,
-            }
-
-            # Validar el contenido del checkpoint si está disponible la validación
-            if validation_available:
-                try:
-                    validate_model_content(checkpoint)
-                except Exception as e:
-                    logging.error(f"Error de validación del checkpoint: {e}")
-                    raise
-
-            # Guardar el modelo
-            checkpoint_path = os.path.join(folder_path, file_name)
             torch.save(checkpoint, checkpoint_path)
-
-            # Verificar que el archivo se haya guardado correctamente
-            if not os.path.exists(checkpoint_path):
-                raise FileNotFoundError(f"No se pudo guardar el archivo en {checkpoint_path}")
-
-            # Verificar que el archivo no esté vacío
-            if os.path.getsize(checkpoint_path) == 0:
-                raise ValueError(f"El archivo guardado está vacío: {checkpoint_path}")
-
-            # Registrar éxito
             current_time = datetime.now().strftime("%Y-%m-%d %H:%M:%S")
-<<<<<<< HEAD
-            success_msg = f"Modelo guardado en {checkpoint_path} el {current_time}"
-            logging.info(success_msg)
-            print(Fore.CYAN + success_msg + Style.RESET_ALL)
-            print(Fore.RED + "-" * 60 + Style.RESET_ALL)
-            print("")
-            return True
-
-        except ValueError as e:
-            error_msg = f"Error de validación al guardar el modelo: {e}"
-            logging.error(error_msg)
-            print(Fore.RED + error_msg + Style.RESET_ALL)
-            return False
-        except FileNotFoundError as e:
-            error_msg = f"Error de archivo al guardar el modelo: {e}"
-            logging.error(error_msg)
-            print(Fore.RED + error_msg + Style.RESET_ALL)
-            return False
-        except Exception as e:
-            error_msg = f"Error inesperado al guardar el modelo: {e}"
-            logging.error(error_msg)
-            print(Fore.RED + error_msg + Style.RESET_ALL)
-            return False
-
-    def load(self, file_name: str, folder_path: str = "./model_Model") -> Tuple[Optional[int], Optional[float], Any, Optional[int], Optional[int], Optional[bool], Optional[float]]:
-        """
-        Carga un modelo desde un archivo con validación y manejo de excepciones mejorado.
-=======
             Logger.print_model_saved(checkpoint_path, current_time)
         except Exception as e:
             Logger.print_error(f"Error al guardar el modelo: {e}")
@@ -200,73 +88,14 @@
         if not os.path.exists(folder_fullpath):
             Logger.print_error(f"Directorio {folder_fullpath} no existe.")
             return None, None, None, None, None, None, None
->>>>>>> 8cbb9f23
-
-        Args:
-            file_name: Nombre del archivo del modelo a cargar
-            folder_path: Ruta de la carpeta donde se encuentra el modelo
-
-        Returns:
-            Tuple: (n_games, loss, optimizer_state_dict, last_record_game, record, pathfinding_enabled, temperature)
-                   o (None, None, None, None, None, None, None) si ocurre un error
-        """
+
+        file_path = os.path.join(folder_fullpath, file_name)
         try:
-            # Validar parámetros de entrada
-            if not isinstance(file_name, str) or not file_name:
-                raise ValueError("El nombre del archivo no puede estar vacío")
-
-            if not isinstance(folder_path, str):
-                raise ValueError("La ruta de la carpeta debe ser una cadena de texto")
-
-            # Asegurar que el archivo tenga la extensión correcta
-            if not file_name.endswith('.pth'):
-                file_name += '.pth'
-
-            # Verificar que el directorio existe
-            folder_fullpath = folder_path
-            if not os.path.exists(folder_fullpath):
-                error_msg = f"El directorio {folder_fullpath} no existe"
-                logging.error(error_msg)
-                raise FileNotFoundError(error_msg)
-
-            # Construir la ruta completa del archivo
-            file_path = os.path.join(folder_fullpath, file_name)
-
-            # Validar el archivo si está disponible la validación
-            if validation_available:
-                try:
-                    validate_model_file(file_path)
-                    checkpoint = safe_model_load(file_path)
-                except Exception as e:
-                    logging.error(f"Error de validación del archivo de modelo: {e}")
-                    raise
-            else:
-                # Si no está disponible la validación, cargar directamente
-                if not os.path.exists(file_path):
-                    raise FileNotFoundError(f"El archivo {file_path} no existe")
-                checkpoint = torch.load(file_path)
-
-            # Cargar el estado del modelo
-            if "model_state_dict" not in checkpoint:
-                raise ValueError(f"El archivo {file_path} no contiene un estado de modelo válido")
-
+            checkpoint = torch.load(file_path)
             self.load_state_dict(checkpoint["model_state_dict"])
-
-            # Extraer valores con validación de tipos
-            n_games = int(checkpoint.get("n_games", 0))
-            loss = float(checkpoint.get("loss", 0)) if checkpoint.get("loss") is not None else None
+            n_games = checkpoint.get("n_games", 0)
+            loss = checkpoint.get("loss", None)
             optimizer_state_dict = checkpoint.get("optimizer_state_dict", None)
-<<<<<<< HEAD
-            last_record_game = int(checkpoint.get("last_record_game", 0))
-            record = int(checkpoint.get("record", 0))
-            pathfinding_enabled = bool(checkpoint.get("pathfinding_enabled", True))
-            temperature = float(checkpoint.get("temperature", 0)) if checkpoint.get("temperature") is not None else None
-
-            # Registrar éxito
-            success_msg = f"\nUnified checkpoint: '{file_name}' \nLoaded from: {folder_fullpath}. \nTotal games: {n_games}, \nRecord: {record}, \nPathfinding: {'enabled' if pathfinding_enabled else 'disabled'}"
-            logging.info(f"Modelo cargado correctamente: {file_path}")
-            print(Fore.LIGHTYELLOW_EX + success_msg + Style.RESET_ALL)
-=======
             last_record_game = checkpoint.get("last_record_game", 0)
             record = checkpoint.get("record", 0)
             pathfinding_enabled = checkpoint.get("pathfinding_enabled", True)
@@ -282,7 +111,6 @@
                 "Pathfinding": 'activado' if pathfinding_enabled else 'desactivado',
                 "Temperatura": temperature
             })
->>>>>>> 8cbb9f23
 
             return (
                 n_games,
@@ -293,38 +121,11 @@
                 pathfinding_enabled,
                 temperature,
             )
-<<<<<<< HEAD
-
-        except FileNotFoundError as e:
-            error_msg = f"Archivo no encontrado: {e}"
-            logging.error(error_msg)
-            print(Fore.RED + error_msg + Style.RESET_ALL)
-            return None, None, None, None, None, None, None
-
-        except ValueError as e:
-            error_msg = f"Error de validación al cargar el modelo: {e}"
-            logging.error(error_msg)
-            print(Fore.RED + error_msg + Style.RESET_ALL)
-            return None, None, None, None, None, None, None
-
-        except torch.serialization.pickle.UnpicklingError as e:
-            error_msg = f"El archivo no es un modelo PyTorch válido: {e}"
-            logging.error(error_msg)
-            print(Fore.RED + error_msg + Style.RESET_ALL)
-=======
         except FileNotFoundError:
             Logger.print_error(f"Archivo {file_path} no encontrado.")
->>>>>>> 8cbb9f23
             return None, None, None, None, None, None, None
-
         except Exception as e:
-<<<<<<< HEAD
-            error_msg = f"Error inesperado al cargar el modelo '{file_name}': {e}"
-            logging.error(error_msg)
-            print(Fore.RED + error_msg + Style.RESET_ALL)
-=======
             Logger.print_error(f"Error al cargar el checkpoint '{file_name}': {e}")
->>>>>>> 8cbb9f23
             return None, None, None, None, None, None, None
 
 
