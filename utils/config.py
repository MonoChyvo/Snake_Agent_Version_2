--- conflicted
+++ resolved
@@ -33,15 +33,7 @@
 STADIUM_MARGIN_BOTTOM = 30  # Margen inferior
 
 # Configuración de visualización
-<<<<<<< HEAD
-VISUAL_MODE = "animated"  # Opciones: "animated", "simple"
-SHOW_GRID = True  # Mostrar cuadrícula en el fondo
-SHOW_HEATMAP = True  # Mostrar mapa de calor de posiciones visitadas
-PARTICLE_EFFECTS = True  # Efectos de partículas al comer comida
-SHADOW_EFFECTS = False  # Efectos de sombra para la serpiente (desactivado por defecto)
-=======
 # Solo se conserva lo relevante para la versión animada
->>>>>>> 8cbb9f23
 ANIMATION_SPEED = 1.0  # Velocidad de animación (1.0 = normal)
 
 # Eliminados: VISUAL_MODE, SHOW_GRID, SHOW_HEATMAP, PARTICLE_EFFECTS, SHADOW_EFFECTS, HEATMAP_OPACITY
